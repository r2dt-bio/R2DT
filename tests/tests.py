"""
Copyright [2009-present] EMBL-European Bioinformatics Institute
Licensed under the Apache License, Version 2.0 (the "License");
you may not use this file except in compliance with the License.
You may obtain a copy of the License at
     http://www.apache.org/licenses/LICENSE-2.0
Unless required by applicable law or agreed to in writing, software
distributed under the License is distributed on an "AS IS" BASIS,
WITHOUT WARRANTIES OR CONDITIONS OF ANY KIND, either express or implied.
See the License for the specific language governing permissions and
limitations under the License.
"""

import filecmp
import glob
import os
import shutil
import unittest
from dataclasses import dataclass
from pathlib import Path
from typing import Optional

import numpy as np
from cairosvg import svg2png
from jinja2 import Environment, PackageLoader, select_autoescape
from PIL import Image, ImageChops
from skimage.metrics import structural_similarity as ssim

from utils import config, rfam
from utils.rnartist import RnaArtist
from utils.rnartist_setup import compare_rnartist_and_rscape
from utils.runner import runner

HTML_FOLDER = "tests/html"
if not os.path.exists(HTML_FOLDER):
    os.makedirs(HTML_FOLDER)

env = Environment(loader=PackageLoader("tests"), autoescape=select_autoescape())


def _get_png(filepath: str) -> Path:
    svg_path = Path(filepath)
    png_path = svg_path.with_suffix(".png")
    svg2png(bytestring=svg_path.read_bytes(), write_to=str(png_path))
    return png_path


@dataclass
class ComparisonResult:
    """
    Represents the result of a comparison between two images or binary files
    """

    # 0.01 is an arbitrary similarity threshold (roughly equivalent to 99% similarity)
    # Can be adjusted if needed, based on the results of the tests
    THRESHOLD = 0.05

    identical: bool
    similarity: Optional[float] = None
    bbox: Optional[tuple] = None
    size1: Optional[tuple] = None
    size2: Optional[tuple] = None

    # pylint: disable=missing-function-docstring
    # pylint: disable=invalid-name
    @staticmethod
    def no() -> "ComparisonResult":
        return ComparisonResult(False)

    # pylint: disable=missing-function-docstring
    @staticmethod
    def yes() -> "ComparisonResult":
        return ComparisonResult(True)


class R2dtTestCase(unittest.TestCase):
    """Base class for R2DT tests."""

    cmd = ""
    test_results = "test_folder"
    test_results_subfolder = ""
    files = []
    precomputed_results = ""

    @staticmethod
    def delete_folder(folder):
        """Delete test folder"""
        runner.run(f"rm -Rf {folder}")

    def setUp(self):
        self.delete_folder(self.test_results)
        runner.run(self.cmd, print_output=True)

    def tearDown(self):
        if os.environ.get("R2DT_KEEP_TEST_RESULTS", "0") != "1":
            self.delete_folder(self.test_results)
        # pylint: disable=expression-not-assigned
        [os.remove(file) for file in glob.glob("examples/*.ssi")]

    def create_webpage(
        self, filename: str, before, after, comparison_result: ComparisonResult
    ) -> None:
        """Create an HTML file comparing the reference SVG with a new one."""
        template = env.get_template("compare.html")
        with open(filename, "w") as f_html:
            with open(before) as f_before, open(after) as f_after:
                f_html.write(
                    template.render(
                        test_name=self.__class__.__name__,
                        before=f_before.read(),
                        after=f_after.read(),
                        comparison=comparison_result,
                    )
                )

    def _compare_files(self, reference_file: str, new_file: str) -> ComparisonResult:
        if (reference_file.endswith(".svg") or reference_file.endswith(".png")) and (
            new_file.endswith(".png") or new_file.endswith(".svg")
        ):
            reference_png, new_png = _get_png(reference_file), _get_png(new_file)

            # convert to grayscale
            reference_image = Image.open(reference_png.absolute()).convert("L")
            new_image = Image.open(new_png.absolute()).convert("L")

            diff = ImageChops.difference(reference_image, new_image)

            if reference_image.size != new_image.size:
                new_image = new_image.resize(reference_image.size)

            try:
                arr1 = np.array(reference_image)
                arr2 = np.array(new_image)

                similarity_index, _ = ssim(arr1, arr2, full=True)

                result = abs(1 - similarity_index) <= ComparisonResult.THRESHOLD

                result = ComparisonResult(
                    identical=result,
                    bbox=diff.getbbox(),
                    similarity=similarity_index,
                    size1=reference_image.size,
                    size2=new_image.size,
                )
                return result
            # pylint: disable=broad-except
            except Exception as e:
                print(f"Image comparison failed: {e}")
                return ComparisonResult(
                    identical=False,
                    bbox=diff.getbbox(),
                    size1=reference_image.size,
                    size2=new_image.size,
                )

        else:
            return (
                ComparisonResult.yes()
                if filecmp.cmp(new_file, reference_file, shallow=False)
                else ComparisonResult.no()
            )

    def check_examples(self):
        """Check that files exist and are identical to examples."""
        count = 0
        html_files = []
        for loop_id, filename in enumerate(self.files):
            new_file = os.path.join(
                self.test_results, self.test_results_subfolder, filename
            )
            reference_file = os.path.join(self.precomputed_results, filename)
            self.assertTrue(os.path.exists(new_file), f"File {new_file} does not exist")

            comparison_result = self._compare_files(reference_file, new_file)
            comparison_marker = "=" if comparison_result.identical else "!"
            filename = os.path.join(
                HTML_FOLDER,
                f"{comparison_marker} {self.__class__.__name__}_{loop_id}.html",
            )
            if reference_file.endswith(".svg") and new_file.endswith(".svg"):
                self.create_webpage(
                    filename, reference_file, new_file, comparison_result
                )
            if not comparison_result.identical:
                html_files.append(filename)
                count += 1
        if count:
            print(f"Please inspect {', '.join(html_files)}")
        self.assertEqual(
            count, 0, f"Found {count} out of {len(self.files)} non-identical SVG files"
        )


class TestCovarianceModelDatabase(unittest.TestCase):
    """Check that the covariance model and template files exist."""

    @staticmethod
    def count_lines(filename):
        """Return the number of lines in a modelinfo file."""
        with open(filename) as f_modelinfo:
            num_lines = sum(1 for line in f_modelinfo)
        return num_lines

    @staticmethod
    def counts_cms(folder):
        """Return the number of .cm files in a folder."""
        return len(
            [
                name
                for name in os.listdir(folder)
                if os.path.isfile(os.path.join(folder, name)) and name.endswith(".cm")
            ]
        )

    def verify_cm_database(self, location, count):
        """Check that the required files exist."""
        modelinfo = os.path.join(location, "modelinfo.txt")
        all_cm = os.path.join(location, "all.cm")
        num_lines = self.count_lines(modelinfo)
        num_cms = self.counts_cms(location)
        self.assertTrue(
            os.path.exists(modelinfo), "A required file modelinfo.txt does not exist"
        )
        self.assertTrue(os.path.exists(all_cm), "A required file all.cm does not exist")
        self.assertEqual(
            num_lines,
            num_cms,
            "The number of lines in modelinfo.txt does not match the number of covariance models",
        )
        self.assertEqual(num_cms, count, "The number of CMs does not match")

    def test_crw_database(self):
        """Check CRW covariance models."""
        self.verify_cm_database(config.CRW_CM_LIBRARY, 662)

    def test_ribovision_lsu_database(self):
        """Check RiboVision LSU covariance models."""
        self.verify_cm_database(config.RIBOVISION_LSU_CM_LIBRARY, 22)

    def test_ribovision_ssu_database(self):
        """Check RiboVision SSU covariance models."""
        self.verify_cm_database(config.RIBOVISION_SSU_CM_LIBRARY, 11)

    def test_rnasep_cm_database(self):
        """Check RNAse P covariance models."""
        self.verify_cm_database(config.RNASEP_CM_LIBRARY, 25)

    def test_tmrna_cm_database(self):
        """Check tmRNA covariance models."""
        self.verify_cm_database(config.TMRNA_CM_LIBRARY, 5)

    def test_rfam_database(self):
        """
        Check Rfam covariance models and templates.
        As Rfam templates are generated automatically with each
        Rfam release, it is necessary to perform more in depth
        checks than for other template sources that do not change.
        """
        for rfam_acc in rfam.get_all_rfam_acc():
            if rfam_acc in rfam.blacklisted():
                continue
            template = rfam.get_traveler_template_xml(rfam_acc)
            self.assertTrue(os.path.exists(template), f"{template} not found")
            fasta = rfam.get_traveler_fasta(rfam_acc)
            self.assertTrue(os.path.exists(fasta), f"{fasta} not found")
            cm_file = rfam.get_rfam_cm(rfam_acc)
            self.assertTrue(os.path.exists(cm_file), f"{cm_file} not found")


class TestRibovisionLSU(R2dtTestCase):
    """Check that the RiboVision LSU templates work."""

    fasta_input = os.path.join("examples", "lsu-small-example.fasta")
    test_results = os.path.join("tests", "results", "ribovision")
    precomputed_results = os.path.join("tests", "examples", "ribovision")
    cmd = f"r2dt.py ribovision draw_lsu {fasta_input} {test_results} --quiet"
    files = [
        "hits.txt",
        "URS000080E357_9606-mHS_LSU_3D.colored.svg",
    ]

    def test_examples(self):
        """Check that files exist and are identical to examples."""
        self.check_examples()


class TestRibovisionSSU(R2dtTestCase):
    """Check that the RiboVision SSU templates work."""

    fasta_input = os.path.join("examples", "ribovision-ssu-examples.fasta")
    test_results = os.path.join("tests", "results", "ribovision-ssu")
    precomputed_results = os.path.join("tests", "examples", "ribovision-ssu")
    cmd = f"r2dt.py ribovision draw_ssu {fasta_input} {test_results} --quiet"
    files = [
        "hits.txt",
        "URS00002A2E83_10090-HS_SSU_3D.colored.svg",
    ]

    def test_examples(self):
        """Check that files exist and are identical to examples."""
        self.check_examples()


class TestAnimation(R2dtTestCase):
    """Check that the SVG animation works."""

    svg1 = Path("examples") / "animate" / "PZ39_solution.svg"
    svg2 = Path("examples") / "animate" / "PZ39_Dfold_3.svg"
    test_results = Path("tests") / "results" / "animate"
    precomputed_results = Path("tests") / "examples" / "animate"
    files = ["PZ39_Dfold_3.animated.svg"]
    cmd = (
        f"mkdir -p {test_results} && "
        f"python3 utils/animate.py {svg1} {svg2} {test_results / files[0]}"
    )

    def test_animation(self):
        """Check that the animation works."""
        self.check_examples()


class TestRfamAccession(R2dtTestCase):
    """Test Rfam visualisation when specifying an Rfam accession."""

    rfam_acc = "RF00162"
    fasta_input = os.path.join("examples", rfam_acc + ".example.fasta")
    test_results = os.path.join("tests", "results", "rfam")
    test_results_subfolder = rfam_acc
    precomputed_results = os.path.join("tests", "examples", "rfam", rfam_acc)
    cmd = f"r2dt.py rfam draw {rfam_acc} {fasta_input} {test_results} --quiet"
    files = [
        "URS00001D0AD3_224308-RF00162.colored.svg",
        "URS00002D29F6_224308-RF00162.colored.svg",
        "URS00002F3927_224308-RF00162.colored.svg",
        "URS000053CEAC_224308-RF00162.colored.svg",
        "URS000008638F_224308-RF00162.colored.svg",
    ]

    def test_examples(self):
        """Check that files exist and are identical to examples."""
        self.check_examples()


class TestRfam(R2dtTestCase):
    """
    Sequences from different Rfam families with pseudoknots.
    """

    fasta_input = os.path.join("examples", "rfam.fasta")
    test_results = os.path.join("tests", "results", "rfam", "combined")
    test_results_subfolder = os.path.join("results", "svg")
    precomputed_results = os.path.join("tests", "examples", "rfam", "combined")
    cmd = f"r2dt.py draw {fasta_input} {test_results} --quiet"
    files = [
        "URS00021ED9B3_2697049-RF00507.colored.svg",
        "URS000080E2F0_93929-RF01734.colored.svg",
        "URS0000868535_32630-RF01750.colored.svg",
    ]

    def test_examples(self):
        """Check that files exist and are identical to examples."""
        self.check_examples()


class TestCrw(R2dtTestCase):
    """Check that the CRW templates work."""

    label = "crw"
    fasta_input = os.path.join("examples", label + "-examples.fasta")
    test_results = os.path.join("tests", "results", label)
    precomputed_results = os.path.join("tests", "examples", label)
    cmd = f"r2dt.py crw draw {fasta_input} {test_results} --quiet"
    files = [
        "hits.txt",
        "URS00000F9D45_9606-d.5.e.H.sapiens.2.colored.svg",
        "URS000044DFF6_9606-d.16.m.H.sapiens.geno.colored.svg",
        "URS000001AE2D_4932-d.16.e.S.cerevisiae.colored.svg",
    ]

    def test_examples(self):
        """Check that files exist and are identical to examples."""
        self.check_examples()


class TestSingleEntry(R2dtTestCase):
    """Check a broad range of RNA types at once."""

    fasta_input = os.path.join("examples", "examples.fasta")
    test_results = os.path.join("tests", "results", "single-entry")
    test_results_subfolder = os.path.join("results", "svg")
    precomputed_results = os.path.join("tests", "examples", "single-entry")
    cmd = f"r2dt.py draw {fasta_input} {test_results} --quiet"
    files = [
        "URS00000F9D45_9606-d.5.e.H.sapiens.2.colored.svg",
        "URS000044DFF6_9606-d.16.m.H.sapiens.geno.colored.svg",
        "URS000053CEAC_224308-RF00162.colored.svg",
        "URS0000162127_9606-RF00003.colored.svg",
        "URS000080E357_9606-mHS_LSU_3D.colored.svg",
        "URS0000023412_9606-E_Thr.colored.svg",
        "URS00000012EC-M_Ile.colored.svg",
        "URS0000664B0C_4896-RNAseP_e_S_pombe_JB.colored.svg",
    ]

    def test_examples(self):
        """Check that files exist and are identical to examples."""
        self.check_examples()

    def test_json_files(self):
        """Check that files exist and are identical to examples."""
        for filename in self.files:
            filename = filename.replace("svg", "json")
            json_file = os.path.join(self.test_results, "results", "json", filename)
            self.assertTrue(
                os.path.exists(json_file),
                f"Json file {json_file} does not exist",
            )


class TestGtrnadbDomainIsotype(R2dtTestCase):
    """Check tRNA visualisation when specifying both domain and isotype."""

    trnascan_model = "E_Thr"
    fasta_input = os.path.join("examples", f"gtrnadb.{trnascan_model}.fasta")
    test_results = os.path.join("tests", "results", "gtrnadb")
    precomputed_results = os.path.join("tests", "examples", "gtrnadb", trnascan_model)
    cmd = f"r2dt.py gtrnadb draw {fasta_input} {test_results} --domain E --isotype Thr --quiet"
    files = [
        "URS0000023412_9606-E_Thr.colored.svg",
        "URS000021550A_9606-E_Thr.colored.svg",
        "URS00000A1A88_9606-E_Thr.colored.svg",
        "URS00000F30A4_9606-E_Thr.colored.svg",
        "URS00001D9AFB_9606-E_Thr.colored.svg",
    ]

    def test_examples(self):
        """Check that files exist and are identical to examples."""
        self.check_examples()


class TestGtrnadbMitoVert(R2dtTestCase):
    """Test mitochondrial vertebrate tRNA templates."""

    fasta_input = os.path.join("examples", "gtrnadb-mito-vert.fasta")
    test_results = os.path.join("tests", "results", "gtrnadb", "mito-vert")
    precomputed_results = os.path.join("tests", "examples", "gtrnadb", "mito-vert")
    cmd = f"r2dt.py gtrnadb draw {fasta_input} {test_results} --quiet"
    files = [
        "URS000061A10B_9606-M_LeuTAA.colored.svg",
        "URS000054F2AC_109923-M_LeuTAG.colored.svg",
        "URS0000333A94_392897-M_SerTGA.colored.svg",
        "URS0000043FFB_392897-M_SerGCT.colored.svg",
        "URS0000247C4D_392897-M_Cys.colored.svg",
        "URS0002616B70_9606-M_SerGCT.colored.svg",
    ]

    def test_examples(self):
        """Check that files exist and are identical to examples."""
        self.check_examples()


class TestRnasep(R2dtTestCase):
    """Check that RNAse P templates work."""

    fasta_input = os.path.join("examples", "rnasep.fasta")
    test_results = os.path.join("tests", "results", "rnasep")
    precomputed_results = os.path.join("tests", "examples", "rnasep")
    cmd = f"r2dt.py rnasep draw {fasta_input} {test_results} --quiet"
    files = [
        "hits.txt",
        "URS00000A7310_29284-RNAseP_a_H_trapanicum_JB.colored.svg",
        "URS0000CBCB35_210-RNAseP_b_H_pylory_26695_JB.colored.svg",
        "URS0000EEAD19_2190-RNAseP_a_M_jannaschii_3D_MD_DSSR.colored.svg",
        "URS0001BC2932_272844-RNAseP_a_P_abyssi_JB.colored.svg",
        "URS0001BC3468_782-RNAseP_b_R_prowazekii_JB.colored.svg",
        "URS00003C82BC_186497-RNAseP_a_P_furiosus_JB.colored.svg",
        "URS00004BB8BB_511145-RNAseP_b_E_coli_JB.colored.svg",
        "URS00006A4F8D_64091-RNAseP_a_Halobacterium-NRC1_JB.colored.svg",
        "URS00006D6BE6_273075-RNAseP_a_T_acidophilum_JB.colored.svg",
        "URS00006E8172_2285-RNAseP_a_S_acidocaldarius_JB.colored.svg",
        "URS00019F4D0F_358-RNAseP_b_A_tumefaciens_JB.colored.svg",
        "URS00019F2369_1773-RNAseP_b_M_tuberculosis_JB.colored.svg",
        "URS000066E9AE_2287-RNAseP_a_S_solfataricus_JB.colored.svg",
        "URS000072E054_1095685-RNAseP_N_gonnorhoeae_JB.colored.svg",
        "URS0000637B30_1247414-RNAseP_N_gonnorhoeae_JB.colored.svg",
        "URS0000664B0C_4896-RNAseP_e_S_pombe_JB.colored.svg",
        "URS000013F331_9606-RNAseP_e_H_sapiens_3D.colored.svg",
    ]

    def test_examples(self):
        """Check that files exist and are identical to examples."""
        self.check_examples()

class TestTmrna(R2dtTestCase):
    """Check that tmRNA templates work."""

    fasta_input = os.path.join("examples", "tmrna.fasta")
    test_results = os.path.join("tests", "results", "tmrna")
    precomputed_results = os.path.join("tests", "examples", "tmrna")
    cmd = f"r2dt.py tmrna draw {fasta_input} {test_results} --quiet"
    files = [
        "hits.txt",
        "alpha_tmRNA-cmconsensus-tmRNA_alpha.colored.svg",
        "beta_tmRNA-cmconsensus-tmRNA_beta.colored.svg",
        "cyano_tmRNA-cmconsensus-tmRNA_cyano.colored.svg",
        "dup-ABCL01000004.1_58204-58555-tmRNA_alpha.colored.svg",
        "dup-BRH-c25__sp001515955.1-tmRNA_intron.colored.svg",
        "dup-BX548175.1_1677929-1677634-tmRNA_cyano.colored.svg",
        "dup-CR555306.1_77117-77443-tmRNA_beta.colored.svg",
        "dup-PCTA01000033.1:82380-82811_1-432-tmRNA.colored.svg",
        "intron_tmRNA-cmconsensus-tmRNA_intron.colored.svg",
        "std_tmRNA-cmconsensus-tmRNA.colored.svg",
    ]

    def test_examples(self):
        """Check that files exist and are identical to examples."""
        self.check_examples()


class TestForceTemplate(R2dtTestCase):
    """Check the option that forces a sequence into a given template."""

    fasta_input = os.path.join("examples", "force")
    test_results = os.path.join("tests", "results", "force")
    test_results_subfolder = os.path.join("results", "svg")
    precomputed_results = os.path.join("tests", "examples", "force")
    cmd = "r2dt.py draw --force_template {} {} {} --quiet"
    files = [
        "URS00000F9D45_9606-d.5.b.E.coli.colored.svg",  # CRW: human 5S with E. coli 5S
        "URS0000704D22_9606-EC_SSU_3D.colored.svg",  # RiboVision SSU: Human SSU with E.coli
        "URS000020CCFC_274-EC_LSU_3D.colored.svg",  # RiboVision LSU: T. thermophilus with E.coli
        "URS00000A1A88_9606-B_Thr.colored.svg",  # GtRNAdb: human E_Thr with B_Thr
        "URS00000A1A88_9606-RF00005.colored.svg",  # GtRNAdb E_Thr using Rfam tRNA
        # RNAse P: P. abyssi with P.furiosus
        "URS0001BC2932_272844-RNAseP_a_P_furiosus_JB.colored.svg",
    ]

    def setUp(self):
        self.delete_folder(self.test_results)
        for filename in self.files:
            seq_id, model_id = filename.replace(".colored.svg", "").split("-")
            input_fasta = os.path.join(self.fasta_input, seq_id + ".fasta")
            runner.run(self.cmd.format(model_id, input_fasta, self.test_results))

    def test_examples(self):
        """Check that files exist and are identical to examples."""
        self.check_examples()


class TestRNAfold(R2dtTestCase):
    """Check constrained folding options."""

    fasta_input = os.path.join("examples", "constraint")
    test_results = os.path.join("tests", "results", "constraint")
    test_results_subfolder = "results/svg"
    precomputed_results = os.path.join("tests", "examples", "constraint")
    cmd = "r2dt.py draw --constraint {} {} --quiet"
    cmd2 = "r2dt.py draw --constraint --fold_type {} --force_template {} {} {} --quiet"
    fold_type_inputs = {
        "Halobacteroides_halobius1": "insertions_only",
        "Halobacteroides_halobius2": "full_molecule",
        "Halobacteroides_halobius3": "all_constraints_enforced",
    }
    output_files = {
        "Halobacteroides_halobius1-d.5.a.H.salinarum.1.colored.svg",
        "Halobacteroides_halobius2-d.5.a.H.salinarum.1.colored.svg",
        "Halobacteroides_halobius3-d.5.a.H.salinarum.1.colored.svg",
        "URS00021C62AE-RF01911.colored.svg",
        "URS0000394A9E-RF00076.colored.svg",
    }

    def setUp(self):
        self.delete_folder(self.test_results)
        runner.run(
            self.cmd.format(
                os.path.join(self.fasta_input, "constraint-examples.fasta"),
                self.test_results,
            )
        )
        for seq_id, fold_type in self.fold_type_inputs.items():
            input_fasta = os.path.join(self.fasta_input, seq_id + ".fasta")
            runner.run(
                self.cmd2.format(
                    fold_type, "d.5.a.H.salinarum.1", input_fasta, self.test_results
                )
            )

    def test_examples(self):
        """Check that files exist and are identical to examples."""
        self.check_examples()


class TestExclusions(R2dtTestCase):
    """Check constrained folding with excluded basepairs."""

    fasta_input = os.path.join(
        "examples", "constraint", "Oceanobacillus_iheyensis.fasta"
    )
    exclusion = os.path.join("examples", "constraint", "Oceanobacillus_iheyensis.txt")
    test_results = os.path.join("tests", "results", "exclusion")
    test_results_subfolder = os.path.join("results", "svg")
    precomputed_results = os.path.join("tests", "examples", "constraint")
    cmd = f"r2dt.py draw --constraint --exclusion {exclusion} {fasta_input} {test_results} --quiet"
    files = ["Oceanobacillus_iheyensis-EC_SSU_3D.colored.svg"]

    def test_examples(self):
        """Check that files exist and are identical to examples."""
        self.check_examples()


class TestSkipRibovoreFilters(R2dtTestCase):
    """Check that the --skip_ribovore_filters option works."""

    fasta_input = os.path.join("examples", "ribovore-filters.fasta")
    test_results = os.path.join("tests", "results", "skip-ribovore-filters")
    test_results_subfolder = os.path.join("results", "svg")
    precomputed_results = os.path.join("tests", "examples", "skip-ribovore-filters")
    cmd_default = f"r2dt.py draw {fasta_input} {test_results} --quiet"
    cmd_skip = (
        f"r2dt.py draw --skip_ribovore_filters {fasta_input} {test_results} --quiet"
    )
    files = ["URS0002652150-RF00020.colored.svg"]

    def setUp(self):
        self.delete_folder(self.test_results)

    def test_default(self):
        """Check that the default command without an extra option fails."""
        runner.run(self.cmd_default)
        new_file = os.path.join(
            self.test_results, self.test_results_subfolder, self.files[0]
        )
        self.assertFalse(os.path.exists(new_file), f"File {new_file} does not exist")

    def test_skip_filters(self):
        """Check that the new option works."""
        runner.run(self.cmd_skip)
        self.check_examples()


class TestTemplateFree(R2dtTestCase):
    """Check that the templatefree visualisation works."""

    fasta_input = os.path.join("examples", "template-free.fasta")
    test_results = os.path.join("tests", "results", "template-free")
    test_results_subfolder = os.path.join("results", "svg")
    precomputed_results = os.path.join("tests", "examples", "template-free")
    cmd = f"r2dt.py templatefree {fasta_input} {test_results} --quiet"
    files = ["3SKZ_B.colored.svg"]

    def test_examples(self):
        """Check that files exist and are identical to examples."""
        self.check_examples()


class TestTemplateFreeAutomaticDetection(TestTemplateFree):
    """Check that templatefree input is automatically detected."""

    fasta_input = os.path.join("examples", "template-free.fasta")
    test_results = os.path.join("tests", "results", "template-free-auto")
    test_results_subfolder = os.path.join("results", "svg")
    precomputed_results = os.path.join("tests", "examples", "template-free")
    cmd = f"r2dt.py draw {fasta_input} {test_results} --quiet"
    files = ["3SKZ_B.colored.svg"]

    def test_examples(self):
        """Check that files exist and are identical to examples."""
        self.check_examples()


class TestTemplateGeneration(R2dtTestCase):
    """Check that the template generation works.
    File RF02976.json was downloaded from RNAcanvas
    after manually editing R2DT output generated
    using the default Rfam RF02976 template.
    """

    template_id = "RF02976"
    test_id = "template-generation"
    json_input = Path("examples") / f"{template_id}.json"
    test_results = Path(config.LOCAL_DATA) / template_id
    precomputed_results = Path("tests") / "examples" / test_id
    cmd = f"r2dt.py generate-template {json_input} --quiet"
    files = [f"{template_id}.fasta", f"{template_id}.xml"]

    def use_new_template(self):
        """Use newly generated template."""
        fasta_input = Path("examples") / f"{self.template_id}.fasta"
        template_folder = self.test_results
        self.test_results = Path("tests") / "results" / self.test_id
        cmd = (
            f"r2dt.py draw --force_template {self.template_id} "
            f"{fasta_input} {self.test_results} --quiet"
        )
        runner.run(cmd)
        self.test_results_subfolder = os.path.join("results", "svg")
        self.files = [f"URS0000D6941A-{self.template_id}.colored.svg"]
        self.check_examples()
        shutil.rmtree(template_folder)

    def test_examples(self):
        """Check that files exist and are identical to examples."""
        self.check_examples()
        self.use_new_template()


class TestRnartist(R2dtTestCase):
    """Check that RNArtist templates work correctly."""

    rfam_acc = "RF00025"
    fasta_input = os.path.join("examples", "rnartist.fasta")
    test_results = os.path.join("tests", "results", "rnartist")
    test_results_subfolder = rfam_acc
    precomputed_results = os.path.join("tests", "examples", "rnartist")
    cmd = (
        f"r2dt.py rfam draw {rfam_acc} {fasta_input} {test_results} --quiet --rnartist"
    )
    files = [f"URS0000696E0A-{rfam_acc}.colored.svg"]

    def test_rnartist_mode(self):
        """Check the --rnartist option works."""
        self.check_examples()

    def test_auto_mode(self):
        """Check that the auto mode works."""
        cmd = self.cmd.replace("--rnartist", "")
        runner.run(cmd)
        self.check_examples()


class TestRscapeTemplateSelectionOption(R2dtTestCase):
    """Check that the --rscape option works."""

    rfam_acc = "RF00174"
    fasta_input = os.path.join("examples", f"{rfam_acc}.example.fasta")
    test_results = os.path.join("tests", "results", "rnartist")
    test_results_subfolder = rfam_acc
    precomputed_results = os.path.join("tests", "examples", "rnartist")
    cmd = f"r2dt.py rfam draw {rfam_acc} {fasta_input} {test_results} --quiet --rscape"
    files = [f"URS000016E07A-{rfam_acc}.colored.svg"]

    def test_rscape_option(self):
        """Check that the --rscape option works."""
        self.check_examples()


class TestRnartistTemplateGeneration(R2dtTestCase):
    """Check that the RNArtist template generation works."""

    rfam_acc = "RF00174"
    test_results = (
        Path(config.PROJECT_HOME) / "tests" / "results" / "rnartist" / rfam_acc
    )
    precomputed_results = Path("tests") / "examples" / "rnartist"
    files = ["rnartist-template.xml"]

    def test_rnartist(self):
        """Check that RNArtist templates are generated."""
        rnartist = RnaArtist(self.rfam_acc, destination=self.test_results)
        rnartist.run(rerun=True)
        self.check_examples()


class TestRnartistR2rComparison(R2dtTestCase):
    """Check that the number of overlaps in RNArtist and R2R templates is compared correctly."""

    rfam_acc = "RF00174"

    def test_rnartist_vs_r2r(self):
        """Check that the number of overlaps in RNArtist and R2R templates is compared correctly."""
        chosen_template, _ = compare_rnartist_and_rscape(self.rfam_acc)
        assert (
            chosen_template == "rnartist"
        ), f"RNArtist template should be chosen, not {chosen_template}"


class TestTemplateFreeRnartist(R2dtTestCase):
    """Check that RNArtist template-free mode works correctly."""

    fasta_input = Path("examples") / "bridge-rna.fasta"
    test_results = Path("tests") / "results" / "rnartist-template-free"
    precomputed_results = Path("tests") / "examples" / "rnartist-template-free"
    test_results_subfolder = "results/svg"
    cmd = f"r2dt.py templatefree {fasta_input} {test_results} --quiet --rnartist"
    files = ["bridge_rna.colored.svg"]

    def test_template_free_mode(self):
        """Check that RNArtist template-free mode works correctly."""
        self.check_examples()


<<<<<<< HEAD
class TestLowerCase(R2dtTestCase):
    """Check that lowercase nucleotides are transferred properly."""

    fasta_input = Path("examples") / "lowercase.fasta"
    test_results = Path("tests") / "results" / "lowercase"
    precomputed_results = Path("tests") / "examples" / "lowercase"
    test_results_subfolder = "results/svg"
    cmd = f"r2dt.py draw {fasta_input} {test_results} --quiet"
    files = [
        "URS00004A7003_9606-RF00024.colored.svg",
        "URS00004A7003_9606_large_insertion-RF00024.colored.svg",
    ]

    def test_lowercase(self):
        """Check that the lowercase nucleotides are transferred properly."""
        self.check_examples()


=======
class TestBadFastaName(R2dtTestCase):
    """Check that the program can handle fasta files with bad names."""

    fasta_input = os.path.join("examples", "bad-fasta-name.fasta")
    test_results = os.path.join("tests", "results", "bad-fasta-name")
    test_results_subfolder = os.path.join("results", "svg")
    precomputed_results = os.path.join("tests", "examples", "bad-fasta-name")
    cmd = f"r2dt.py draw {fasta_input} {test_results} --quiet"
    files = ["DB_TEXT_MORE-d.5.e.H.sapiens.2.colored.svg"]

    def test_examples(self):
        """Check that files exist and are identical to examples."""
        self.check_examples()


class TestProcPsIsPresent(unittest.TestCase):
    """Check that the procps package is present.
    Ps is required by nextflow to check if a process is running
    and the R2DT image needs to have it installed."""

    def test_procps_is_present(self):
        """Check that the procps package is present."""
        self.assertTrue(
            shutil.which("ps"), "The procps package is not installed on this system"
        )


>>>>>>> 1da53953
if __name__ == "__main__":
    unittest.main()<|MERGE_RESOLUTION|>--- conflicted
+++ resolved
@@ -789,7 +789,6 @@
         self.check_examples()
 
 
-<<<<<<< HEAD
 class TestLowerCase(R2dtTestCase):
     """Check that lowercase nucleotides are transferred properly."""
 
@@ -808,7 +807,6 @@
         self.check_examples()
 
 
-=======
 class TestBadFastaName(R2dtTestCase):
     """Check that the program can handle fasta files with bad names."""
 
@@ -836,6 +834,5 @@
         )
 
 
->>>>>>> 1da53953
 if __name__ == "__main__":
     unittest.main()