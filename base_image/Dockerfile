--- conflicted
+++ resolved
@@ -122,11 +122,8 @@
     python3-pip  \
     python3-venv  \
     python3-cairo  \
-<<<<<<< HEAD
     chafa \
-=======
     procps \
->>>>>>> c78e8550
     perl &&  \
     rm -rf /var/lib/{apt,lpkg,cache,log}
 RUN \
