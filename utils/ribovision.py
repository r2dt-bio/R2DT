"""
Copyright [2009-present] EMBL-European Bioinformatics Institute
Licensed under the Apache License, Version 2.0 (the "License");
you may not use this file except in compliance with the License.
You may obtain a copy of the License at
     http://www.apache.org/licenses/LICENSE-2.0
Unless required by applicable law or agreed to in writing, software
distributed under the License is distributed on an "AS IS" BASIS,
WITHOUT WARRANTIES OR CONDITIONS OF ANY KIND, either express or implied.
See the License for the specific language governing permissions and
limitations under the License.
"""

import os
import re
import tempfile

from . import config
from . import shared


def visualise(ssu_or_lsu, fasta_input, output_folder, rnacentral_id, model_id):

    if ssu_or_lsu.lower() == 'lsu':
        cm_library = config.RIBOVISION_LSU_CM_LIBRARY
        templates = config.RIBOVISION_LSU_TRAVELER
        bpseq = config.RIBOVISION_LSU_BPSEQ
    elif ssu_or_lsu.lower() == 'ssu':
        cm_library = config.RIBOVISION_SSU_CM_LIBRARY
        templates = config.RIBOVISION_SSU_TRAVELER
        bpseq = config.RIBOVISION_SSU_BPSEQ
    else:
        print('Please specify LSU or SSU')
        return

    temp_fasta = tempfile.NamedTemporaryFile()
    temp_sto = tempfile.NamedTemporaryFile()
    temp_stk = open('{}.stk'.format(os.path.join(output_folder, rnacentral_id)), 'w')

    cmd = 'esl-sfetch %s %s > %s' % (fasta_input, rnacentral_id, temp_fasta.name)
<<<<<<< HEAD
    result = os.system(cmd)
    if result:
        raise ValueError("Failed esl-sfetch for %s" % rnacentral_id)

    model_path = os.path.join(config.RIBOVISION_CM_LIBRARY, model_id + '.cm')
    if not os.path.exists(model_path):
        print('Model not found %s' % model_path)
        return
    cm_options = ['', '--cyk --notrunc --noprob --nonbanded --small']
    for options in cm_options:
        cmd = "cmalign %s %s %s > %s" % (options, model_path, temp_fasta.name, temp_sto.name)
        result = os.system(cmd)
        if not result:
            break
    else:
        print("Failed cmalign of %s to %s" % (rnacentral_id, model_id))
        return
=======
    os.system(cmd)

    cmd = "cmalign %s.cm %s > %s" % (os.path.join(cm_library, model_id), temp_fasta.name, temp_sto.name)
    os.system(cmd)
>>>>>>> a1053f3b

    cmd = 'esl-alimanip --sindi --outformat pfam {} > {}'.format(temp_sto.name, temp_stk.name)
    result = os.system(cmd)
    if result:
        raise ValueError("Failed esl-alimanip for %s %s" % (rnacentral_id, model_id))

    cmd = 'ali-pfam-sindi2dot-bracket.pl %s > %s/%s-%s.fasta' % (temp_stk.name, output_folder, rnacentral_id, model_id)
    result = os.system(cmd)
    if result:
        raise ValueError("Failed esl-pfam-sindi2dot-bracket for %s %s" % (rnacentral_id, model_id))

    result_base = os.path.join(output_folder, '{rnacentral_id}-{model_id}'.format(
        rnacentral_id=rnacentral_id,
        model_id=model_id,
    ))

    shared.remove_large_insertions(result_base + '.fasta')

    log = result_base + '.log'
    cmd = ('traveler '
           '--verbose '
           '--target-structure {result_base}.fasta '
           '--template-structure --file-format traveler {traveler_templates}/{model_id}.tr {ribovision_bpseq}/{model_id}.fasta '
           '--all {result_base} > {log}').format(
               result_base=result_base,
               model_id=model_id,
               log=log,
               traveler_templates=templates,
               ribovision_bpseq=bpseq
           )
    print(cmd)
    os.system(cmd)
    adjust_font_size(result_base)

    temp_fasta.close()
    temp_sto.close()
    temp_stk.close()

    overlaps = 0
    with open(log, 'r') as raw:
        for line in raw:
            match = re.search(r'Overlaps count: (\d+)', line)
            if match:
                if overlaps:
                    print('ERROR: Saw too many overlap counts')
                    break
                overlaps = int(match.group(1))

    with open(result_base + '.overlaps', 'w') as out:
        out.write(str(overlaps))
        out.write('\n')


def adjust_font_size(result_base):
    filenames = [result_base + '.colored.svg', result_base + '.svg']
    for filename in filenames:
        if not os.path.exists(filename):
            continue
        cmd = """sed -i 's/font-size: 7px;/font-size: 4px;/' {}""".format(filename)
        os.system(cmd)<|MERGE_RESOLUTION|>--- conflicted
+++ resolved
@@ -38,12 +38,11 @@
     temp_stk = open('{}.stk'.format(os.path.join(output_folder, rnacentral_id)), 'w')
 
     cmd = 'esl-sfetch %s %s > %s' % (fasta_input, rnacentral_id, temp_fasta.name)
-<<<<<<< HEAD
     result = os.system(cmd)
     if result:
         raise ValueError("Failed esl-sfetch for %s" % rnacentral_id)
 
-    model_path = os.path.join(config.RIBOVISION_CM_LIBRARY, model_id + '.cm')
+    model_path = os.path.join(cm_library, model_id + '.cm')
     if not os.path.exists(model_path):
         print('Model not found %s' % model_path)
         return
@@ -56,12 +55,6 @@
     else:
         print("Failed cmalign of %s to %s" % (rnacentral_id, model_id))
         return
-=======
-    os.system(cmd)
-
-    cmd = "cmalign %s.cm %s > %s" % (os.path.join(cm_library, model_id), temp_fasta.name, temp_sto.name)
-    os.system(cmd)
->>>>>>> a1053f3b
 
     cmd = 'esl-alimanip --sindi --outformat pfam {} > {}'.format(temp_sto.name, temp_stk.name)
     result = os.system(cmd)
